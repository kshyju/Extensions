<?xml version="1.0" encoding="utf-8"?>
<!--

  This file is used by automation to update Versions.props and may be used for other purposes, such as
  static analysis to determine the repo dependency graph.  It should only be modified manually when adding
  or removing dependencies. Updating versions should be done using the `darc` command line tool.

  See https://github.com/dotnet/arcade/blob/master/Documentation/Darc.md for instructions on using darc.

-->
<Dependencies>
  <ProductDependencies>
<<<<<<< HEAD
    <Dependency Name="Microsoft.Bcl.Json.Sources" Version="4.6.0-preview.19109.6">
      <Uri>https://github.com/dotnet/corefx</Uri>
      <Sha>9e074e4a3f3626fa953f36ab79e3cd3e6db1c9de</Sha>
    </Dependency>
    <Dependency Name="Microsoft.Win32.Registry" Version="4.6.0-preview.19109.6">
=======
    <Dependency Name="Microsoft.Win32.Registry" Version="4.6.0-preview4.19126.13">
      <CoherentParentDependency>Microsoft.NETCore.App</CoherentParentDependency>
>>>>>>> 7cdd5cb7
      <Uri>https://github.com/dotnet/corefx</Uri>
      <Sha>f44142b855330ca9274827a230b8ad9a3ccda357</Sha>
    </Dependency>
    <Dependency Name="System.ComponentModel.Annotations" Version="4.6.0-preview4.19126.13">
      <CoherentParentDependency>Microsoft.NETCore.App</CoherentParentDependency>
      <Uri>https://github.com/dotnet/corefx</Uri>
      <Sha>f44142b855330ca9274827a230b8ad9a3ccda357</Sha>
    </Dependency>
    <Dependency Name="System.Data.SqlClient" Version="4.7.0-preview4.19126.13">
      <CoherentParentDependency>Microsoft.NETCore.App</CoherentParentDependency>
      <Uri>https://github.com/dotnet/corefx</Uri>
      <Sha>f44142b855330ca9274827a230b8ad9a3ccda357</Sha>
    </Dependency>
    <Dependency Name="System.Diagnostics.DiagnosticSource" Version="4.6.0-preview4.19126.13">
      <CoherentParentDependency>Microsoft.NETCore.App</CoherentParentDependency>
      <Uri>https://github.com/dotnet/corefx</Uri>
      <Sha>f44142b855330ca9274827a230b8ad9a3ccda357</Sha>
    </Dependency>
    <Dependency Name="System.Diagnostics.EventLog" Version="4.6.0-preview4.19126.13">
      <CoherentParentDependency>Microsoft.NETCore.App</CoherentParentDependency>
      <Uri>https://github.com/dotnet/corefx</Uri>
      <Sha>f44142b855330ca9274827a230b8ad9a3ccda357</Sha>
    </Dependency>
    <Dependency Name="System.IO.Pipelines" Version="4.6.0-preview4.19126.13">
      <CoherentParentDependency>Microsoft.NETCore.App</CoherentParentDependency>
      <Uri>https://github.com/dotnet/corefx</Uri>
      <Sha>f44142b855330ca9274827a230b8ad9a3ccda357</Sha>
    </Dependency>
    <Dependency Name="System.Reflection.Metadata" Version="1.7.0-preview4.19126.13">
      <CoherentParentDependency>Microsoft.NETCore.App</CoherentParentDependency>
      <Uri>https://github.com/dotnet/corefx</Uri>
      <Sha>f44142b855330ca9274827a230b8ad9a3ccda357</Sha>
    </Dependency>
    <Dependency Name="System.Runtime.CompilerServices.Unsafe" Version="4.6.0-preview4.19126.13">
      <CoherentParentDependency>Microsoft.NETCore.App</CoherentParentDependency>
      <Uri>https://github.com/dotnet/corefx</Uri>
      <Sha>f44142b855330ca9274827a230b8ad9a3ccda357</Sha>
    </Dependency>
    <Dependency Name="System.Security.Cryptography.Cng" Version="4.6.0-preview4.19126.13">
      <CoherentParentDependency>Microsoft.NETCore.App</CoherentParentDependency>
      <Uri>https://github.com/dotnet/corefx</Uri>
      <Sha>f44142b855330ca9274827a230b8ad9a3ccda357</Sha>
    </Dependency>
    <Dependency Name="System.Security.Cryptography.Xml" Version="4.6.0-preview4.19126.13">
      <CoherentParentDependency>Microsoft.NETCore.App</CoherentParentDependency>
      <Uri>https://github.com/dotnet/corefx</Uri>
      <Sha>f44142b855330ca9274827a230b8ad9a3ccda357</Sha>
    </Dependency>
    <Dependency Name="System.ServiceProcess.ServiceController" Version="4.6.0-preview4.19126.13">
      <CoherentParentDependency>Microsoft.NETCore.App</CoherentParentDependency>
      <Uri>https://github.com/dotnet/corefx</Uri>
      <Sha>f44142b855330ca9274827a230b8ad9a3ccda357</Sha>
    </Dependency>
    <Dependency Name="System.Text.Encodings.Web" Version="4.6.0-preview4.19126.13">
      <CoherentParentDependency>Microsoft.NETCore.App</CoherentParentDependency>
      <Uri>https://github.com/dotnet/corefx</Uri>
      <Sha>f44142b855330ca9274827a230b8ad9a3ccda357</Sha>
    </Dependency>
    <Dependency Name="Microsoft.NETCore.App" Version="3.0.0-preview4-27427-1">
      <Uri>https://github.com/dotnet/core-setup</Uri>
      <Sha>60bc48d3688e6c912ffd00aba04a629d2d801aed</Sha>
    </Dependency>
  </ProductDependencies>
  <ToolsetDependencies>
    <Dependency Name="Microsoft.DotNet.Arcade.Sdk" Version="1.0.0-beta.19126.6">
      <Uri>https://github.com/dotnet/arcade</Uri>
      <Sha>3f38c38af31863b35c9334320b95cca56e29c942</Sha>
    </Dependency>
    <Dependency Name="Microsoft.DotNet.GenAPI" Version="1.0.0-beta.19126.6">
      <Uri>https://github.com/dotnet/arcade</Uri>
      <Sha>3f38c38af31863b35c9334320b95cca56e29c942</Sha>
    </Dependency>
    <Dependency Name="Microsoft.DotNet.Helix.Sdk" Version="2.0.0-beta.19126.6">
      <Uri>https://github.com/dotnet/arcade</Uri>
      <Sha>3f38c38af31863b35c9334320b95cca56e29c942</Sha>
    </Dependency>
    <Dependency Name="Microsoft.NETCore.Platforms" Version="3.0.0-preview4.19126.13">
      <Uri>https://github.com/dotnet/corefx</Uri>
      <Sha>f44142b855330ca9274827a230b8ad9a3ccda357</Sha>
    </Dependency>
  </ToolsetDependencies>
</Dependencies><|MERGE_RESOLUTION|>--- conflicted
+++ resolved
@@ -10,16 +10,12 @@
 -->
 <Dependencies>
   <ProductDependencies>
-<<<<<<< HEAD
-    <Dependency Name="Microsoft.Bcl.Json.Sources" Version="4.6.0-preview.19109.6">
+    <Dependency Name="Microsoft.Bcl.Json.Sources" Version="4.6.0-preview4.19126.13">
       <Uri>https://github.com/dotnet/corefx</Uri>
       <Sha>9e074e4a3f3626fa953f36ab79e3cd3e6db1c9de</Sha>
     </Dependency>
-    <Dependency Name="Microsoft.Win32.Registry" Version="4.6.0-preview.19109.6">
-=======
     <Dependency Name="Microsoft.Win32.Registry" Version="4.6.0-preview4.19126.13">
       <CoherentParentDependency>Microsoft.NETCore.App</CoherentParentDependency>
->>>>>>> 7cdd5cb7
       <Uri>https://github.com/dotnet/corefx</Uri>
       <Sha>f44142b855330ca9274827a230b8ad9a3ccda357</Sha>
     </Dependency>
