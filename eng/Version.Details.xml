--- conflicted
+++ resolved
@@ -62,15 +62,9 @@
       <Uri>https://github.com/dotnet/corefx</Uri>
       <Sha>5b6a71f295e5b7dcdff4fae98f1301c6a5772c7d</Sha>
     </Dependency>
-<<<<<<< HEAD
-    <Dependency Name="Microsoft.NETCore.App" Version="3.0.0-preview4-27610-06">
-      <Uri>https://github.com/dotnet/core-setup</Uri>
-      <Sha>38eae75ec209bb6aa7df29871164dbbf249e1465</Sha>
-=======
     <Dependency Name="Microsoft.NETCore.App" Version="3.0.0-preview5-27609-17">
       <Uri>https://github.com/dotnet/core-setup</Uri>
       <Sha>9e195d41f604e38fb227eaed017c9292c884149c</Sha>
->>>>>>> ff039b9c
     </Dependency>
   </ProductDependencies>
   <ToolsetDependencies>
