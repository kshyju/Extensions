--- conflicted
+++ resolved
@@ -453,14 +453,7 @@
                 .Build();
 
             var hostingEnv = host.Services.GetService<IHostingEnvironment>();
-<<<<<<< HEAD
             Assert.Equal("Microsoft.AspNetCore.Hosting.Tests.NonExistent", hostingEnv.ApplicationName);
-            var appEnv = host.Services.GetService<IApplicationEnvironment>();
-            Assert.Equal(PlatformServices.Default.Application.ApplicationName, appEnv.ApplicationName);
-            Assert.Equal(PlatformServices.Default.Application.ApplicationBasePath, appEnv.ApplicationBasePath);
-=======
-            Assert.Equal("Microsoft.AspNetCore.Hosting.Tests", hostingEnv.ApplicationName);
->>>>>>> 3853d988
         }
 
         [Fact]
@@ -474,14 +467,7 @@
                 .Build();
 
             var hostingEnv = host.Services.GetService<IHostingEnvironment>();
-<<<<<<< HEAD
             Assert.Equal("Microsoft.AspNetCore.Hosting.Tests.NonExistent", hostingEnv.ApplicationName);
-            var appEnv = host.Services.GetService<IApplicationEnvironment>();
-            Assert.Equal(PlatformServices.Default.Application.ApplicationName, appEnv.ApplicationName);
-            Assert.Equal(PlatformServices.Default.Application.ApplicationBasePath, appEnv.ApplicationBasePath);
-=======
-            Assert.Equal("Microsoft.AspNetCore.Hosting.Tests", hostingEnv.ApplicationName);
->>>>>>> 3853d988
         }
 
         [Fact]
